--- conflicted
+++ resolved
@@ -55,11 +55,7 @@
 static bool is_valid_pf(int y, int x)
 {
 	/* Unvisited means allowed */
-<<<<<<< HEAD
-	if (!square_ismark(cave, y, x)) return (true);
-=======
 	if (!square_isknown(cave, y, x)) return (TRUE);
->>>>>>> 993b33a6
 
 	/* Require open space */
 	return (square_ispassable(cave, y, x));
@@ -412,11 +408,7 @@
 		return false;
 
 	/* Unknown walls are not known walls */
-<<<<<<< HEAD
-	if (!square_ismark(cave, y, x)) return (false);
-=======
 	if (!square_isknown(cave, y, x)) return (FALSE);
->>>>>>> 993b33a6
 
 	/* Default */
 	return (true);
@@ -566,11 +558,7 @@
 		/* Visible objects abort running */
 		for (obj = square_object(cave, row, col); obj; obj = obj->next)
 			/* Visible object */
-<<<<<<< HEAD
-			if (obj->marked && !ignore_item_ok(obj)) return (true);
-=======
 			if (obj->known && !ignore_item_ok(obj)) return (TRUE);
->>>>>>> 993b33a6
 
 		/* Assume unknown */
 		inv = true;
