--- conflicted
+++ resolved
@@ -22,12 +22,9 @@
 #include "files.h"
 #include "monster/monster.h"
 #include "object/tvalsval.h"
-<<<<<<< HEAD
 #include "ui-menu.h"
-=======
 #include "spells.h"
 #include "target.h"
->>>>>>> 8a8df6eb
 #include "wizard.h"
 
 
