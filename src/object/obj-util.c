--- conflicted
+++ resolved
@@ -1115,15 +1115,8 @@
 		/* Excise dead objects (backwards!) */
 		for (i = o_max - 1; i >= 1; i--)
 		{
-<<<<<<< HEAD
-			object_type *o_ptr = &o_list[i];
+			object_type *o_ptr = object_byid(i);
 			if (o_ptr->kind) continue;
-=======
-			object_type *o_ptr = object_byid(i);
-
-			/* Skip real objects */
-			if (o_ptr->k_idx) continue;
->>>>>>> f1fa83a4
 
 			/* Move last object into open hole */
 			compact_objects_aux(o_max - 1, i);
@@ -1167,16 +1160,8 @@
 		/* Examine the objects */
 		for (i = 1; (i < o_max) && (size); i++)
 		{
-<<<<<<< HEAD
-			object_type *o_ptr = &o_list[i];
+			object_type *o_ptr = object_byid(i);
 			if (!o_ptr->kind) continue;
-=======
-			object_type *o_ptr = object_byid(i);
-			object_kind *k_ptr = &k_info[o_ptr->k_idx];
-
-			/* Skip dead objects */
-			if (!o_ptr->k_idx) continue;
->>>>>>> f1fa83a4
 
 			/* Hack -- High level objects start out "immune" */
 			if (o_ptr->kind->level > cur_lev && !o_ptr->kind->squelch)
@@ -1351,18 +1336,8 @@
 	/* Recycle dead objects */
 	for (i = 1; i < o_max; i++)
 	{
-<<<<<<< HEAD
-		object_type *o_ptr = &o_list[i];
-		if (o_ptr->kind) continue;
-=======
-		object_type *o_ptr;
-
-		/* Get the object */
-		o_ptr = object_byid(i);
-
-		/* Skip live objects */
+		object_type *o_ptr = object_byid(i);
 		if (o_ptr->k_idx) continue;
->>>>>>> f1fa83a4
 
 		/* Count objects */
 		o_cnt++;
