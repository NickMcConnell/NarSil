/**
 * \file obj-info.c
 * \brief Object description code.
 *
 * Copyright (c) 2010 Andi Sidwell
 * Copyright (c) 2004 Robert Ruehlmann
 *
 * This work is free software; you can redistribute it and/or modify it
 * under the terms of either:
 *
 * a) the GNU General Public License as published by the Free Software
 *    Foundation, version 2, or
 *
 * b) the "Angband licence":
 *    This software may be copied and distributed for educational, research,
 *    and not for profit purposes provided that this copyright and statement
 *    are included in all such copies.  Other copyrights may also apply.
 */

#include "angband.h"
#include "cmds.h"
#include "effects.h"
#include "game-world.h"
#include "init.h"
#include "monster.h"
#include "mon-summon.h"
#include "obj-gear.h"
#include "obj-identify.h"
#include "obj-info.h"
#include "obj-make.h"
#include "obj-slays.h"
#include "obj-tval.h"
#include "obj-util.h"
#include "player-attack.h"
#include "player-calcs.h"
#include "player-timed.h"
#include "project.h"
#include "z-textblock.h"

/**
 * Describes a flag-name pair.
 */
struct flag_type {
	int flag;
	const char *name;
};

/**
 * Describes the number of blows possible for given stat bonuses
 */
struct blow_info {
	int str_plus;
	int dex_plus;  
	int centiblows;
};

/*** Big fat data tables ***/

static const struct flag_type elements[] =
{
	#define ELEM(a, b, c, d, e, f, g, h, i, col)	{ ELEM_##a, c },
    #include "list-elements.h"
    #undef ELEM
};

static const struct flag_type mod_flags[] =
{
	#define STAT(a, b, c, d, e, f, g, h) { OBJ_MOD_##a, h },
	#include "list-stats.h"
	#undef STAT
	#define OBJ_MOD(a, b, c, d) { OBJ_MOD_##a, d },
	#include "list-object-modifiers.h"
	#undef OBJ_MOD
};

static const struct flag_type protect_flags[] =
{
	{ OF_PROT_FEAR, "fear" },
	{ OF_PROT_BLIND, "blindness" },
	{ OF_PROT_CONF, "confusion" },
	{ OF_PROT_STUN,  "stunning" },
};

static const struct flag_type sustain_flags[] =
{
	#define STAT(a, b, c, d, e, f, g, h) { OF_##c, h },
	#include "list-stats.h"
	#undef STAT
};

static const struct flag_type misc_flags[] =
{
	{ OF_BLESSED, "Blessed by the gods" },
	{ OF_SLOW_DIGEST, "Slows your metabolism" },
	{ OF_IMPAIR_HP, "Impairs hitpoint recovery" },
	{ OF_IMPAIR_MANA, "Impairs mana recovery" },
	{ OF_AFRAID, "Makes you afraid of melee, and worse at shooting and casting spells" },
	{ OF_FEATHER, "Feather Falling" },
	{ OF_REGEN, "Speeds regeneration" },
	{ OF_FREE_ACT, "Prevents paralysis" },
	{ OF_HOLD_LIFE, "Sustains your life force" },
	{ OF_TELEPATHY, "Grants telepathy" },
	{ OF_SEE_INVIS, "Grants the ability to see invisible things" },
	{ OF_AGGRAVATE, "Aggravates creatures nearby" },
	{ OF_DRAIN_EXP, "Drains experience" },
	{ OF_TELEPORT, "Induces random teleportation" },
};

static const struct origin_type {
	int type;
	int args;
	const char *desc;
} origins[] = {
	#define ORIGIN(a, b, c) { ORIGIN_##a, b, c },
	#include "list-origins.h"
	#undef ORIGIN
};

static struct {
	int index;
	int args;
	int efinfo_flag;
	const char *desc;
} base_descs[] = {
	{ EF_NONE, 0, EFINFO_NONE, "" },
	#define EFFECT(x, a, b, c, d, e) { EF_##x, c, d, e },
	#include "list-effects.h"
	#undef EFFECT
};


/*** Utility code ***/

/**
 * Given an array of strings, as so:
 *  { "intelligence", "fish", "lens", "prime", "number" },
 *
 * ... output a list like "intelligence, fish, lens, prime, number.\n".
 */
static void info_out_list(textblock *tb, const char *list[], size_t count)
{
	size_t i;

	for (i = 0; i < count; i++)
	{
		textblock_append(tb, list[i]);
		if (i != (count - 1)) textblock_append(tb, ", ");
	}

	textblock_append(tb, ".\n");
}


/**
 * Fills recepticle with all the flags in `flags` that are in the given `list`.
 */
static size_t flag_info_collect(const struct flag_type list[], size_t max,
								const bitflag flags[OF_SIZE],
								const char *recepticle[])
{
	size_t i, count = 0;

	for (i = 0; i < max; i++)
	{
		if (of_has(flags, list[i].flag))
			recepticle[count++] = list[i].name;
	}

	return count;
}

/**
 * Fills recepticle with all the elements that correspond to the given `list`.
 */
static size_t element_info_collect(const bool list[], const char *recepticle[])
{
	size_t i, count = 0;

	for (i = 0; i < N_ELEMENTS(elements); i++)
	{
		if (list[i])
			recepticle[count++] = elements[i].name;
	}
	
	return count;
}


/*** Code that makes use of the data tables ***/

/**
 * Describe an item's curses.
 */
static bool describe_curses(textblock *tb, const struct object *obj,
		const bitflag flags[OF_SIZE])
{
	if (of_has(flags, OF_PERMA_CURSE))
		textblock_append_c(tb, COLOUR_L_RED, "Permanently cursed.\n");
	else if (of_has(flags, OF_HEAVY_CURSE))
		textblock_append_c(tb, COLOUR_L_RED, "Heavily cursed.\n");
	else if (of_has(flags, OF_LIGHT_CURSE))
		textblock_append_c(tb, COLOUR_L_RED, "Cursed.\n");
	else
		return false;

	return true;
}


/**
 * Describe stat modifications.
 */
static bool describe_stats(textblock *tb, const struct object *obj,
						   oinfo_detail_t mode)
{
	size_t count = 0, i;
	bool detail = false;

	/* Don't give exact plusses for faked ego items as each real one will
	 * be different */
	bool suppress_details = mode & OINFO_EGO ? true : false;

	/* Fact of but not size of mods is known for egos and flavoured items
	 * the player is aware of */
	bool known_effect = false;
	if (object_ego_is_visible(obj))
		known_effect = true;
	if (tval_can_have_flavor_k(obj->kind) && object_flavor_is_aware(obj))
		known_effect = true;

	/* See what we've got */
	for (i = 0; i < N_ELEMENTS(mod_flags); i++)
		if (obj->modifiers[mod_flags[i].flag] != 0 && mod_flags[i].name[0]) {
			count++;
			/* Either all mods are visible, or none are */
			if (object_this_mod_is_visible(obj, mod_flags[i].flag))
				detail = true;
		}

	if (!count)
<<<<<<< HEAD
		return false;
	
=======
		return FALSE;

>>>>>>> 993b33a6
	for (i = 0; i < N_ELEMENTS(mod_flags); i++) {
		const char *desc = mod_flags[i].name;
		int val = obj->modifiers[mod_flags[i].flag];
		if (!val) continue;
		if (!mod_flags[i].name[0]) continue;
		if (detail && !suppress_details) {
			int attr = (val > 0) ? COLOUR_L_GREEN : COLOUR_RED;
			textblock_append_c(tb, attr, "%+i %s.\n", val, desc);
		} else if (known_effect)
			textblock_append(tb, "Affects your %s\n", desc);
	}

	return true;
}


/**
 * Describe immunities, resistances and vulnerabilities granted by an object.
 */
static bool describe_elements(textblock *tb,
							  const struct element_info el_info[])
{
	const char *i_descs[N_ELEMENTS(elements)];
	const char *r_descs[N_ELEMENTS(elements)];
	const char *v_descs[N_ELEMENTS(elements)];
	size_t i, count;

	bool list[N_ELEMENTS(elements)], prev = false;

	/* Immunities */
	for (i = 0; i < N_ELEMENTS(elements); i++)
		list[i] = (el_info[i].res_level == 3);
	count = element_info_collect(list, i_descs);
	if (count) {
		textblock_append(tb, "Provides immunity to ");
		info_out_list(tb, i_descs, count);
		prev = true;
	}

	/* Resistances */
	for (i = 0; i < N_ELEMENTS(elements); i++)
		list[i] = (el_info[i].res_level == 1);
	count = element_info_collect(list, r_descs);
	if (count) {
		textblock_append(tb, "Provides resistance to ");
		info_out_list(tb, r_descs, count);
		prev = true;
	}

	/* Vulnerabilities */
	for (i = 0; i < N_ELEMENTS(elements); i++)
		list[i] = (el_info[i].res_level == -1);
	count = element_info_collect(list, v_descs);
	if (count) {
		textblock_append(tb, "Makes you vulnerable to ");
		info_out_list(tb, v_descs, count);
		prev = true;
	}

	return prev;
}


/**
 * Describe protections granted by an object.
 */
static bool describe_protects(textblock *tb, const bitflag flags[OF_SIZE])
{
	const char *p_descs[N_ELEMENTS(protect_flags)];
	size_t count;

	/* Protections */
	count = flag_info_collect(protect_flags, N_ELEMENTS(protect_flags),
			flags, p_descs);

	if (!count)
		return false;

	textblock_append(tb, "Provides protection from ");
	info_out_list(tb, p_descs, count);

	return  true;
}

/**
 * Describe elements an object ignores.
 */
static bool describe_ignores(textblock *tb, const struct element_info el_info[])
{
	const char *descs[N_ELEMENTS(elements)];
	size_t i, count;
	bool list[N_ELEMENTS(elements)];

	for (i = 0; i < N_ELEMENTS(elements); i++)
		list[i] = (el_info[i].flags & EL_INFO_IGNORE);
	count = element_info_collect(list, descs);

	if (!count)
		return false;

	textblock_append(tb, "Cannot be harmed by ");
	info_out_list(tb, descs, count);

	return true;
}

/**
 * Describe elements that damage or destroy an object.
 */
static bool describe_hates(textblock *tb, const struct element_info el_info[])
{
	const char *descs[N_ELEMENTS(elements)];
	size_t i, count = 0;
	bool list[N_ELEMENTS(elements)];

	for (i = 0; i < N_ELEMENTS(elements); i++)
		list[i] = (el_info[i].flags & EL_INFO_HATES);
	count = element_info_collect(list, descs);

	if (!count)
		return false;

	textblock_append(tb, "Can be destroyed by ");
	info_out_list(tb, descs, count);

	return true;
}


/**
 * Describe stat sustains.
 */
static bool describe_sustains(textblock *tb, const bitflag flags[OF_SIZE])
{
	const char *descs[N_ELEMENTS(sustain_flags)];
	size_t count = flag_info_collect(sustain_flags, N_ELEMENTS(sustain_flags),
									 flags, descs);

	if (!count)
		return false;

	textblock_append(tb, "Sustains ");
	info_out_list(tb, descs, count);

	return true;
}


/**
 * Describe miscellaneous powers.
 */
static bool describe_misc_magic(textblock *tb, const bitflag flags[OF_SIZE])
{
	size_t i;
	bool printed = false;

	for (i = 0; i < N_ELEMENTS(misc_flags); i++)
	{
		if (of_has(flags, misc_flags[i].flag))
		{
			textblock_append(tb, "%s.  ", misc_flags[i].name);
			printed = true;
		}
	}

	if (printed)
		textblock_append(tb, "\n");

	return printed;
}


/**
 * Describe slays and brands on weapons
 */
static bool describe_slays(textblock *tb, const struct object *obj)
{
<<<<<<< HEAD
	struct slay *known_slays = slay_collect(obj->slays, NULL, true);
	struct slay *s;

	if (!known_slays) return false;
=======
	struct slay *s = obj->known->slays;

	if (!s) return FALSE;
>>>>>>> 993b33a6

	if (tval_is_weapon(obj) || tval_is_fuel(obj))
		textblock_append(tb, "Slays ");
	else
		textblock_append(tb, "It causes your melee attacks to slay ");

	while (s) {
		textblock_append(tb, s->name);
		if (s->multiplier > 3)
			textblock_append(tb, " (powerfully)");
		if (s->next)
			textblock_append(tb, ", ");
		else
			textblock_append(tb, ".\n");
		s = s->next;
	}

<<<<<<< HEAD
	free_slay(known_slays);
	return true;
=======
	return TRUE;
>>>>>>> 993b33a6
}

/**
 * Describe slays and brands on weapons
 */
static bool describe_brands(textblock *tb, const struct object *obj)
{
<<<<<<< HEAD
	struct brand *known_brands = brand_collect(obj->brands, NULL, true);
	struct brand *b;

	if (!known_brands) return false;
=======
	struct brand *b = obj->known->brands;

	if (!b) return FALSE;
>>>>>>> 993b33a6

	if (tval_is_weapon(obj) || tval_is_fuel(obj))
		textblock_append(tb, "Branded with ");
	else
		textblock_append(tb, "It brands your melee attacks with ");

	while (b) {
		if (b->multiplier < 3)
			textblock_append(tb, "weak ");
		textblock_append(tb, b->name);
		if (b->next)
			textblock_append(tb, ", ");
		else
			textblock_append(tb, ".\n");
		b = b->next;
	}

<<<<<<< HEAD
	free_brand(known_brands);
	return true;
=======
	return TRUE;
>>>>>>> 993b33a6
}

/**
 * Account for criticals in the calculation of melee prowess
 *
 * Note -- This relies on the criticals being an affine function
 * of previous damage, since we are used to transform the mean
 * of a roll.
 *
 * Also note -- rounding error makes this not completely accurate
 * (but for the big crit weapons like Grond an odd point of damage
 * won't be missed)
 *
 * This code written according to the KISS principle.  650 adds
 * are cheaper than a FOV call and get the job done fine.
 */
static void calculate_melee_crits(struct player_state *state, int weight,
		int plus, int *mult, int *add, int *div)
{
	int k, to_crit = weight + 5*(state->to_h + plus) + 3*player->lev;
	to_crit = MIN(5000, MAX(0, to_crit));

	*mult = *add = 0;

	for (k = weight; k < weight + 650; k++)
	{
		if (k <  400) { *mult += 4; *add += 10; continue; }
		if (k <  700) { *mult += 4; *add += 20; continue; }
		if (k <  900) { *mult += 6; *add += 30; continue; }
		if (k < 1300) { *mult += 6; *add += 40; continue; }
		                *mult += 7; *add += 50;
	}

	/*
	 * Scale the output down to a more reasonable size, to prevent
	 * integer overflow downstream.
	 */
	*mult = 100 + to_crit*(*mult - 1300)/(50*1300);
	*add  = *add * to_crit / (500*50);
	*div  = 100;
}

/**
 * Missile crits follow the same approach as melee crits.
 */
static void calculate_missile_crits(struct player_state *state, int weight,
		int plus, int *mult, int *add, int *div)
{
	int k, to_crit = weight + 4*(state->to_h + plus) + 2*player->lev;
	to_crit = MIN(5000, MAX(0, to_crit));

	*mult = *add = 0;

	for (k = weight; k < weight + 500; k++)
	{
		if (k <  500) { *mult += 2; *add +=  5; continue; }
		if (k < 1000) { *mult += 2; *add += 10; continue; }
		                *mult += 3; *add += 15;
	}

	*mult = 100 + to_crit*(*mult - 500)/(500*50);
	*add  = *add * to_crit / (500*50);
	*div  = 100;
}

/**
 * Get the object flags the player should know about for the given object/
 * viewing mode combination.
 */
static void get_known_flags(const struct object *obj, const oinfo_detail_t mode, bitflag flags[OF_SIZE])
{
	/* Grab the object flags */
	if (mode & OINFO_EGO) {
		/* Looking at fake egos needs less info than object_flags_known() */
		if (flags)
			object_flags(obj, flags);
	} else {
		if (flags)
			object_flags_known(obj, flags);

		/* Don't include base flags when terse */
		if (flags && mode & OINFO_TERSE)
			of_diff(flags, obj->kind->base->flags);
	}
}

/**
 * Get the object element info the player should know about for the given
 * object/viewing mode combination.
 */
static void get_known_elements(const struct object *obj, const oinfo_detail_t mode, struct element_info el_info[])
{
	size_t i;

	/* Grab the element info */
	for (i = 0; i < N_ELEMENTS(elements); i++) {
		/* Report fake egos or known element info */
		if ((mode & OINFO_EGO) || object_element_is_known(obj, i)) {
			el_info[i].res_level = obj->el_info[i].res_level;
			el_info[i].flags = obj->el_info[i].flags;
		} else {
			el_info[i].res_level = 0;
			el_info[i].flags = 0;
		}

		/* Ignoring an element: */
		if (obj->el_info[i].flags & EL_INFO_IGNORE) {
			/* If the object is usually destroyed, mention the ignoring; */
			if (obj->el_info[i].flags & EL_INFO_HATES)
				el_info[i].flags &= ~(EL_INFO_HATES);
			/* Otherwise, don't say anything */
			else
				el_info[i].flags &= ~(EL_INFO_IGNORE);
		}

		/* Don't include hates flag when terse */
		if (mode & OINFO_TERSE)
			el_info[i].flags &= ~(EL_INFO_HATES);
	}
}

/**
 * Gets information about the number of blows possible for the player with
 * the given object.
 *
 * Fills in whether the object is too_heavy to wield effectively,
 * and the possible_blows[] information of .str_plus and .dex_plus needed
 * to achieve the approximate number of blows in centiblows. 
 *
 * `max_blows` must be at least 1 to hold the current number of blows
 * `possible_blows` must be at least [`max_blows`] in size, and will be limited
 * to that number of entries.  The theoretical maximum is STAT_RANGE * 2 if
 * an extra blow/speed boost was given for each combination of STR and DEX.
 *
 * Returns the number of entries made in the possible_blows[] table, or 0
 * if the object is not a weapon.
 *
 * Note that the results are meaningless if called on a fake ego object as
 * the actual ego may have different properties.
 */
static int obj_known_blows(const struct object *obj, int max_num,
						   struct blow_info possible_blows[])
{
	int str_plus, dex_plus, old_blows = 0, new_blows, extra_blows;
	int str_faster = -1, str_done = -1;
	int dex_plus_bound;
	int str_plus_bound;
	int i;

	struct player_state state;

	int weapon_slot = slot_by_name(player, "weapon");
	struct object *current_weapon = slot_object(player, weapon_slot);
	int num = 0;

	/* Not a weapon - no blows! */
	if (!tval_is_melee_weapon(obj)) return 0;

	/* Pretend we're wielding the object */
	player->body.slots[weapon_slot].obj = (struct object *) obj;

	/* Calculate the player's hypothetical state */
	calc_bonuses(player, &state, true, false);

	/* Stop pretending */
	player->body.slots[weapon_slot].obj = current_weapon;

	/* First entry is always the current num of blows. */
	possible_blows[num].str_plus = 0;
	possible_blows[num].dex_plus = 0;
	possible_blows[num].centiblows = state.num_blows;
	num++;

	/* Check to see if extra STR or DEX would yield extra blows */
	old_blows = state.num_blows;
	extra_blows = 0;

	/* Start with blows from the weapon being examined */
	if (object_this_mod_is_visible(obj, OBJ_MOD_BLOWS))
		extra_blows += obj->modifiers[OBJ_MOD_BLOWS];

	/* Then we need to look for extra blows on other items, as
	 * state does not track these */
	for (i = 0; i < player->body.count; i++) {
		struct object *helper = slot_object(player, i);

		if ((i == slot_by_name(player, "weapon")) || !helper || !helper->kind)
			continue;

		if (object_this_mod_is_visible(helper, OBJ_MOD_BLOWS))
			extra_blows += helper->modifiers[OBJ_MOD_BLOWS];
	}

	dex_plus_bound = STAT_RANGE - state.stat_ind[STAT_DEX];
	str_plus_bound = STAT_RANGE - state.stat_ind[STAT_STR];

	/* Then we check for extra "real" blows */
	for (dex_plus = 0; dex_plus < dex_plus_bound; dex_plus++) {
		for (str_plus = 0; str_plus < str_plus_bound; str_plus++) {
			if (num == max_num)
				return num;

			state.stat_ind[STAT_STR] += str_plus;
			state.stat_ind[STAT_DEX] += dex_plus;
			new_blows = calc_blows(player, obj, &state, extra_blows);
			state.stat_ind[STAT_STR] -= str_plus;
			state.stat_ind[STAT_DEX] -= dex_plus;

			/* Test to make sure that this extra blow is a
			 * new str/dex combination, not a repeat */
			if (((new_blows - new_blows % 10) > (old_blows - old_blows % 10)) &&
				(str_plus < str_done || str_done == -1)) {
				possible_blows[num].str_plus = str_plus;
				possible_blows[num].dex_plus = dex_plus;
				possible_blows[num].centiblows = new_blows / 10;
				possible_blows[num].centiblows *= 10;
				num++;

				str_done = str_plus;
				break;
			}

			/* If the combination doesn't increment
			 * the displayed blows number, it might still
			 * take a little less energy */
			if ((new_blows > old_blows) &&
				(str_plus < str_faster || str_faster == -1) &&
				(str_plus < str_done || str_done == -1)) {
				possible_blows[num].str_plus = str_plus;
				possible_blows[num].dex_plus = dex_plus;
				possible_blows[num].centiblows = new_blows;
				num++;

				str_faster = str_plus;
			}
		}
	}

	return num;
}


/**
 * Describe blows.
 */
static bool describe_blows(textblock *tb, const struct object *obj)
{
	int i;
	struct blow_info blow_info[STAT_RANGE * 2]; /* (Very) theoretical max */
	int num_entries = 0;

	num_entries = obj_known_blows(obj, STAT_RANGE * 2, blow_info);
	if (num_entries == 0) return false;

	/* First entry is always current blows (+0, +0) */
	textblock_append_c(tb, COLOUR_L_GREEN, "%d.%d ",
			blow_info[0].centiblows / 100, 
			(blow_info[0].centiblows / 10) % 10);
	textblock_append(tb, "blow%s/round.\n",
			(blow_info[0].centiblows > 100) ? "s" : "");

	/* Then list combinations that give more blows / speed boost */
	for (i = 1; i < num_entries; i++) {
		struct blow_info entry = blow_info[i];

		if (entry.centiblows % 10 == 0) {
			textblock_append(tb, 
				"With +%d STR and +%d DEX you would get %d.%d blows\n",
				entry.str_plus, entry.dex_plus, 
				(entry.centiblows / 100),
				(entry.centiblows / 10) % 10);
		} else {
			textblock_append(tb, 
				"With +%d STR and +%d DEX you would attack a bit faster\n",
				entry.str_plus, entry.dex_plus);
		}
	}

	return true;
}


/**
 * Gets information about the average damage/turn that can be inflicted if
 * the player wields the given weapon.
 *
 * Fills in the damage against normal adversaries in `normal_damage`, as well
 * as the slays on the weapon in slay_list[] and corresponding damages in 
 * slay_damage[].  These must both be at least SL_MAX long to be safe.
 * `nonweap_slay` is set to whether other items being worn could add to the
 * damage done by branding attacks.
 *
 * Returns the number of slays populated in slay_list[] and slay_damage[].
 *
 * Note that the results are meaningless if called on a fake ego object as
 * the actual ego may have different properties.
 */
static bool obj_known_damage(const struct object *obj, int *normal_damage,
							struct brand **brand_list, struct slay **slay_list,
							bool *nonweap_slay)
{
	int i;
	int dice, sides, dam, total_dam, plus = 0;
	int xtra_postcrit = 0, xtra_precrit = 0;
	int crit_mult, crit_div, crit_add;
	int old_blows = 0;
	struct brand *brand;
	struct slay *slay;

	struct object *bow = equipped_item_by_slot_name(player, "shooting");
	bool weapon = tval_is_melee_weapon(obj);
	bool ammo   = (player->state.ammo_tval == obj->tval) &&
	              (bow);
	int multiplier = 1;

	struct player_state state;
	int weapon_slot = slot_by_name(player, "weapon");
	struct object *current_weapon = slot_object(player, weapon_slot);

	/* Pretend we're wielding the object if it's a weapon */
	if (weapon)
		player->body.slots[weapon_slot].obj = (struct object *) obj;

	/* Calculate the player's hypothetical state */
	calc_bonuses(player, &state, true, false);

	/* Stop pretending */
	player->body.slots[weapon_slot].obj = current_weapon;

	/* Use displayed dice if real dice not known */
	if (object_attack_plusses_are_visible(obj)) {
		dice = obj->dd;
		sides = obj->ds;
	} else {
		dice = obj->kind->dd;
		sides = obj->kind->ds;
	}

	/* Calculate damage */
	dam = ((sides + 1) * dice * 5);

	if (weapon)	{
		xtra_postcrit = state.to_d * 10;
		if (object_attack_plusses_are_visible(obj)) {
			xtra_precrit += obj->to_d * 10;
			plus += obj->to_h;
		}

		calculate_melee_crits(&state, obj->weight, plus,
				&crit_mult, &crit_add, &crit_div);

		old_blows = state.num_blows;
	} else { /* Ammo */
		if (object_attack_plusses_are_visible(obj))
			plus += obj->to_h;

		calculate_missile_crits(&player->state, obj->weight, plus,
				&crit_mult, &crit_add, &crit_div);

		if (object_attack_plusses_are_visible(obj))
			dam += (obj->to_d * 10);
		if (object_attack_plusses_are_visible(bow))
			dam += (bow->to_d * 10);
	}

	if (ammo) multiplier = player->state.ammo_mult;

	/* Get the brands */
<<<<<<< HEAD
	*brand_list = brand_collect(obj->brands, ammo ? bow : NULL, true);

	/* Get the slays */
	*slay_list = slay_collect(obj->slays, ammo ? bow : NULL, true);
=======
	*brand_list = brand_collect(obj->known->brands, ammo ? bow->known : NULL);

	/* Get the slays */
	*slay_list = slay_collect(obj->known->slays, ammo ? bow->known : NULL);
>>>>>>> 993b33a6

	/* Melee weapons may get slays and brands from other items */
	*nonweap_slay = false;
	if (weapon)	{
		for (i = 2; i < player->body.count; i++) {
			struct object *slot_obj = slot_object(player, i);
			struct brand *new_brand;
			struct slay *new_slay;
			if (!slot_obj)
				continue;

<<<<<<< HEAD
			for (s = slot_obj->slays; s; s = s->next) {
				if (s->known) {
					*nonweap_slay = true;
					break;
				}
			}
			for (b = slot_obj->brands; b; b = b->next) {
				if (b->known) {
					*nonweap_slay = true;
					break;
				}
			}
			if (!(*nonweap_slay)) continue;

			/* Replace the old lists with new ones */
			new_brand = brand_collect(*brand_list, slot_obj, true);
			new_slay = slay_collect(*slay_list, slot_obj, true);
=======
			if (slot_obj->known->brands || slot_obj->known->slays)
				*nonweap_slay = TRUE;
			else
				continue;

			/* Replace the old lists with new ones */
			new_brand = brand_collect(*brand_list, slot_obj->known);
			new_slay = slay_collect(*slay_list, slot_obj->known);
>>>>>>> 993b33a6
			free_brand(*brand_list);
			free_slay(*slay_list);
			*brand_list = new_brand;
			*slay_list = new_slay;
		}
	}

	/* Get damage for each brand on the objects */
	for (brand = *brand_list; brand; brand = brand->next) {
		/* ammo mult adds fully, melee mult is times 1, so adds 1 less */
		int melee_adj_mult = ammo ? 0 : 1;

		/* Include bonus damage and slay in stated average */
		total_dam = dam * (multiplier + brand->multiplier
						   - melee_adj_mult) + xtra_precrit;
		total_dam = (total_dam * crit_mult + crit_add) / crit_div;
		total_dam += xtra_postcrit;

		if (weapon)
			total_dam = (total_dam * old_blows) / 100;
		else
			total_dam *= player->state.num_shots;

		brand->damage = total_dam;
	}

	/* Get damage for each slay on the objects */
	for (slay = *slay_list; slay; slay = slay->next) {
		/* ammo mult adds fully, melee mult is times 1, so adds 1 less */
		int melee_adj_mult = ammo ? 0 : 1;

		/* Include bonus damage and slay in stated average */
		total_dam = dam * (multiplier + slay->multiplier
						   - melee_adj_mult) + xtra_precrit;
		total_dam = (total_dam * crit_mult + crit_add) / crit_div;
		total_dam += xtra_postcrit;

		if (weapon)
			total_dam = (total_dam * old_blows) / 100;
		else
			total_dam *= player->state.num_shots;

		slay->damage = total_dam;
	}

	/* Include bonus damage in stated average */
	total_dam = dam * multiplier + xtra_precrit;
	total_dam = (total_dam * crit_mult + crit_add) / crit_div;
	total_dam += xtra_postcrit;

	/* Normal damage, not considering brands or slays */
	if (weapon)
		total_dam = (total_dam * old_blows) / 100;
	else
		total_dam *= player->state.num_shots;

	*normal_damage = total_dam;

	return (*slay_list || *brand_list);
}


/**
 * Describe damage.
 */
static bool describe_damage(textblock *tb, const struct object *obj)
{
	bool nonweap_slay = false;
	int normal_damage;
	struct brand *brand, *brands = NULL;
	struct slay *slay, *slays = NULL;
	bool has_brands_or_slays;

	/* Collect brands and slays */
	has_brands_or_slays = obj_known_damage(obj, &normal_damage, &brands, &slays,
										   &nonweap_slay);

	/* Mention slays and brands from other items */
	if (nonweap_slay)
		textblock_append(tb, "This weapon may benefit from one or more off-weapon brands or slays.\n");

	textblock_append(tb, "Average damage/round: ");

	/* Output damage for creatures effected by the brands */
	brand = brands;
	while (brand) {
		if (brand->damage <= 0)
			textblock_append_c(tb, COLOUR_L_RED, "%d", 0);
		else if (brand->damage % 10)
			textblock_append_c(tb, COLOUR_L_GREEN, "%d.%d",
							   brand->damage / 10, brand->damage % 10);
		else
			textblock_append_c(tb, COLOUR_L_GREEN, "%d",brand->damage / 10);

		textblock_append(tb, " vs. creatures not resistant to %s, ",
						 brand->name);
		brand = brand->next;
	}

	/* Output damage for creatures effected by the slays */
	slay = slays;
	while (slay) {
		if (slay->damage <= 0)
			textblock_append_c(tb, COLOUR_L_RED, "%d", 0);
		else if (slay->damage % 10)
			textblock_append_c(tb, COLOUR_L_GREEN, "%d.%d",
							   slay->damage / 10, slay->damage % 10);
		else
			textblock_append_c(tb, COLOUR_L_GREEN, "%d", slay->damage / 10);

		textblock_append(tb, " vs. %s, ", slay->name);
		slay = slay->next;
	}

	if (has_brands_or_slays) textblock_append(tb, "and ");

	if (normal_damage <= 0)
		textblock_append_c(tb, COLOUR_L_RED, "%d", 0);
	else if (normal_damage % 10)
		textblock_append_c(tb, COLOUR_L_GREEN, "%d.%d",
			   normal_damage / 10, normal_damage % 10);
	else
		textblock_append_c(tb, COLOUR_L_GREEN, "%d", normal_damage / 10);

	if (has_brands_or_slays) textblock_append(tb, " vs. others");
	textblock_append(tb, ".\n");

	free_brand(brands);
	free_slay(slays);
	return true;
}

/**
 * Gets miscellaneous combat information about the given object.
 *
 * Fills in whether there is a special effect when thrown in `thrown effect`,
 * the `range` in ft (or zero if not ammo), whether the weapon has the 
 * impact flag set, the percentage chance of breakage and whether it is
 * too heavy to be weilded effectively at the moment.
 */
static void obj_known_misc_combat(const struct object *obj, bool *thrown_effect, int *range, bool *impactful, int *break_chance, bool *too_heavy)
{
	struct object *bow = equipped_item_by_slot_name(player, "shooting");
	bool weapon = tval_is_melee_weapon(obj);
	bool ammo   = (player->state.ammo_tval == obj->tval) &&
	              (bow);
	bitflag f[OF_SIZE];

	*thrown_effect = *impactful = *too_heavy = false;
	*range = *break_chance = 0;

	get_known_flags(obj, 0, f);

	if (!weapon && !ammo) {
		/* Potions can have special text */
		if (tval_is_potion(obj) && obj->dd != 0 && obj->ds != 0 &&
			object_flavor_is_aware(obj))
			*thrown_effect = true;
	}

	if (ammo)
		*range = 10 * MIN(6 + 2 * player->state.ammo_mult, z_info->max_range);

	/* Note the impact flag */
	*impactful = of_has(f, OF_IMPACT);

	/* Add breakage chance */
	*break_chance = breakage_chance(obj, true);

	/* Is the weapon too heavy? */
	if (weapon) {
		struct player_state state;
		int weapon_slot = slot_by_name(player, "weapon");
		struct object *current = equipped_item_by_slot_name(player, "weapon");

		/* Pretend we're wielding the object */
		player->body.slots[weapon_slot].obj = (struct object *) obj;

		/* Calculate the player's hypothetical state */
		calc_bonuses(player, &state, true, false);

		/* Stop pretending */
		player->body.slots[weapon_slot].obj = current;

		/* Warn about heavy weapons */
		*too_heavy = state.heavy_wield;
	}
}


/**
 * Describe combat advantages.
 */
static bool describe_combat(textblock *tb, const struct object *obj)
{
	struct object *bow = equipped_item_by_slot_name(player, "shooting");
	bool weapon = tval_is_melee_weapon(obj);
	bool ammo   = (player->state.ammo_tval == obj->tval) && (bow);

	int range, break_chance;
	bool impactful, thrown_effect, too_heavy;

	obj_known_misc_combat(obj, &thrown_effect, &range, &impactful,
						  &break_chance, &too_heavy);

	if (!weapon && !ammo) {
		if (thrown_effect) {
			textblock_append(tb, "It can be thrown at creatures with damaging effect.\n");
			return true;
		} else
			return false;
	}

	textblock_append_c(tb, COLOUR_L_WHITE, "Combat info:\n");

	if (too_heavy)
		textblock_append_c(tb, COLOUR_L_RED, "You are too weak to use this weapon.\n");

	describe_blows(tb, obj);

	if (!weapon) { /* Ammo */
		textblock_append(tb, "Hits targets up to ");
		textblock_append_c(tb, COLOUR_L_GREEN, format("%d", range));
		textblock_append(tb, " feet away.\n");
	}

	describe_damage(tb, obj);

	if (impactful)
		textblock_append(tb, "Sometimes creates earthquakes on impact.\n");

	if (ammo) {
		textblock_append_c(tb, COLOUR_L_GREEN, "%d%%", break_chance);
		textblock_append(tb, " chance of breaking upon contact.\n");
	}

	/* Something has been said */
	return true;
}


/**
 * Returns information about objects that can be used for digging.
 *
 * `deciturns` will be filled in with the avg number of deciturns it will
 * take to dig through each type of diggable terrain, and must be at least 
 * [DIGGING_MAX].
 *
 * Returns false if the object has no effect on digging, or if the specifics
 * are meaningless (i.e. the object is an ego template, not a real item).
 */
static bool obj_known_digging(struct object *obj, int deciturns[])
{
	struct player_state state;
	int i;
	int chances[DIGGING_MAX];
	int slot = wield_slot(obj);
	struct object *current = slot_object(player, slot);

	/* Doesn't remotely resemble a digger */
<<<<<<< HEAD
	if (!tval_is_wearable(obj) || 
		(!tval_is_melee_weapon(obj) && 
		 (obj->modifiers[OBJ_MOD_TUNNEL] <= 0)))
		return false;
=======
	if (!tval_is_wearable(obj) ||
		(!tval_is_melee_weapon(obj) && (obj->modifiers[OBJ_MOD_TUNNEL] <= 0)))
		return FALSE;
>>>>>>> 993b33a6

	/* Player has no digging info */
	if (!object_this_mod_is_visible(obj, OBJ_MOD_TUNNEL))
		return false;

	/* Pretend we're wielding the object */
	player->body.slots[slot].obj = obj;

	/* Calculate the player's hypothetical state */
	calc_bonuses(player, &state, true, false);

	/* Stop pretending */
	player->body.slots[slot].obj = current;

	calc_digging_chances(&state, chances);

	/* Digging chance is out of 1600 */
	for (i = DIGGING_RUBBLE; i < DIGGING_MAX; i++) {
		int chance = MIN(1600, chances[i]);
		deciturns[i] = chance ? (16000 / chance) : 0;
	}

	return true;
}

/**
 * Describe objects that can be used for digging.
 */
static bool describe_digger(textblock *tb, const struct object *obj)
{
	int i;
	int deciturns[DIGGING_MAX];
	struct object *obj1 = (struct object *) obj;
	static const char *names[4] = { "rubble", "magma veins", "quartz veins",
									"granite" };

	/* Get useful info or print nothing */
	if (!obj_known_digging(obj1, deciturns)) return false;

	for (i = DIGGING_RUBBLE; i < DIGGING_DOORS; i++) {
		if (i == 0 && deciturns[0] > 0) {
			if (tval_is_melee_weapon(obj))
				textblock_append(tb, "Clears ");
			else
				textblock_append(tb, "With this item, your current weapon clears ");
		}

		if (i == 3 || (i != 0 && deciturns[i] == 0))
			textblock_append(tb, "and ");

		if (deciturns[i] == 0) {
			textblock_append_c(tb, COLOUR_L_RED, "doesn't affect ");
			textblock_append(tb, "%s.\n", names[i]);
			break;
		}

		textblock_append(tb, "%s in ", names[i]);

		if (deciturns[i] == 10) {
			textblock_append_c(tb, COLOUR_L_GREEN, "1 ");
		} else if (deciturns[i] < 100) {
			textblock_append_c(tb, COLOUR_GREEN, "%d.%d ", deciturns[i]/10,
							   deciturns[i]%10);
		} else {
			textblock_append_c(tb, (deciturns[i] < 1000) ? COLOUR_YELLOW :
							   COLOUR_RED, "%d ", (deciturns[i]+5)/10);
		}

		textblock_append(tb, "turn%s%s", deciturns[i] == 10 ? "" : "s",
				(i == 3) ? ".\n" : ", ");
	}

	return true;
}

/**
 * Gives the known light-sourcey characteristics of the given object.
 *
 * Fills in the radius of the light in `rad`, whether it uses fuel and
 * how many turns light it can refuel in similar items.
 *
 * Return false if the object is not known to be a light source (which 
 * includes it not actually being a light source).
 */
static bool obj_known_light(const struct object *obj, oinfo_detail_t mode, int *rad, bool *uses_fuel, int *refuel_turns)
{
	bitflag flags[OF_SIZE];
	bool no_fuel;
	bool is_light = tval_is_light(obj);

	get_known_flags(obj, mode, flags);

	if (!is_light && (obj->modifiers[OBJ_MOD_LIGHT] <= 0))
		return false;

	/* Prevent unidentified objects (especially artifact lights) from showing
	 * bad radius and refueling info. */
	if (!object_is_known(obj))
		return false;

	/* Work out radius */
	*rad = obj->modifiers[OBJ_MOD_LIGHT];

	no_fuel = of_has(flags, OF_NO_FUEL) ? true : false;

	if (no_fuel || obj->artifact) {
		*uses_fuel = false;
	} else {
		*uses_fuel = true;
	}

	if (is_light && of_has(flags, OF_TAKES_FUEL)) {
		*refuel_turns = z_info->fuel_lamp;
	} else {
		*refuel_turns = 0;
	}

	return true;
}

/**
 * Describe things that look like lights.
 */
static bool describe_light(textblock *tb, const struct object *obj,
		oinfo_detail_t mode)
{
	int rad = 0;
	bool uses_fuel = false;
	int refuel_turns = 0;

	bool terse = mode & OINFO_TERSE ? true : false;

	if (!obj_known_light(obj, mode, &rad, &uses_fuel, &refuel_turns))
		return false;

	textblock_append(tb, "Radius ");
	textblock_append_c(tb, COLOUR_L_GREEN, format("%d", rad));
	textblock_append(tb, " light.");

	if (tval_is_light(obj)) {
		if (!obj->artifact && !uses_fuel)
			textblock_append(tb, "  No fuel required.");

		if (!terse) {
			if (refuel_turns)
				textblock_append(tb, "  Refills other lanterns up to %d turns of fuel.", refuel_turns);
			else
				textblock_append(tb, "  Cannot be refueled.");
		}
	}

	textblock_append(tb, "\n");

	return true;
}


/**
 * Gives the known effects of using the given item.
 *
 * Fills in:
 *  - the effect
 *  - whether the effect can be aimed
 *  -  the minimum and maximum time in game turns for the item to recharge 
 *     (or zero if it does not recharge)
 *  - the percentage chance of the effect failing when used
 *
 * Return false if the object has no effect.
 */
static bool obj_known_effect(const struct object *obj, struct effect **effect,
								 bool *aimed, int *min_recharge,
								 int *max_recharge, int *failure_chance)
{
	random_value timeout = {0, 0, 0, 0};

	*effect = 0;
	*min_recharge = 0;
	*max_recharge = 0;
	*failure_chance = 0;
	*aimed = false;

	if (object_effect_is_known(obj)) {
		*effect = object_effect(obj);
		timeout = obj->time;
		if (effect_aim(*effect))
			*aimed = true;;
	} else if (object_effect(obj)) {
		/* Don't know much - be vague */
		*effect = NULL;

		if (!obj->artifact && effect_aim(object_effect(obj)))
			*aimed = true;

		return true;
	} else {
		/* No effect - no info */
		return false;
	}

	if (randcalc(timeout, 0, MAXIMISE) > 0)	{
		*min_recharge = randcalc(timeout, 0, MINIMISE);
		*max_recharge = randcalc(timeout, 0, MAXIMISE);
	}

	if (tval_is_edible(obj) || tval_is_potion(obj) || tval_is_scroll(obj)) {
		*failure_chance = 0;
	} else {
		*failure_chance = get_use_device_chance(obj);
	}

	return true;
}

/**
 * Describe an object's effect, if any.
 */
static bool describe_effect(textblock *tb, const struct object *obj,
		bool only_artifacts, bool subjective)
{
	char desc[200];
	struct effect *effect = NULL;
	bool aimed = false;
	int min_time, max_time, failure_chance;

	/* Sometimes we only print artifact activation info */
	if (only_artifacts && !obj->artifact)
		return false;

	if (obj_known_effect(obj, &effect, &aimed, &min_time, &max_time,
							 &failure_chance) == false)
		return false;

	/* Effect not known, mouth platitudes */
	if (!effect && object_effect(obj)) {
		if (aimed)
			textblock_append(tb, "It can be aimed.\n");
		else if (tval_is_edible(obj))
			textblock_append(tb, "It can be eaten.\n");
		else if (tval_is_potion(obj))
			textblock_append(tb, "It can be drunk.\n");
		else if (tval_is_scroll(obj))
			textblock_append(tb, "It can be read.\n");
		else textblock_append(tb, "It can be activated.\n");

		return true;
	}

	/* Activations get a special message */
	if (obj->activation && obj->activation->desc) {
		textblock_append(tb, "When activated, it ");
		textblock_append(tb, obj->activation->desc);
	} else {
		int random_choices = 0;

		/* Get descriptions for all the effects */
		effect = object_effect(obj);
		if (!effect_desc(effect)) return false;

		if (aimed)
			textblock_append(tb, "When aimed, it ");
		else if (tval_is_edible(obj))
			textblock_append(tb, "When eaten, it ");
		else if (tval_is_potion(obj))
			textblock_append(tb, "When quaffed, it ");
		else if (tval_is_scroll(obj))
			textblock_append(tb, "When read, it ");
		else
			textblock_append(tb, "When activated, it ");

		/* Print a colourised description */
		while (effect) {
			char *next_char = desc;
			int roll = 0;
			random_value value = { 0, 0, 0, 0 };
			char dice_string[20];
			int boost, level = obj->kind->level;

			/* Get the level */
			if (obj->artifact)
				level = obj->artifact->level;
			else if (obj->ego)
				level = obj->ego->level;

			/* Get the boost */
			boost = MAX(player->state.skills[SKILL_DEVICE] - level, 0);			

			if (effect->dice != NULL)
				roll = dice_roll(effect->dice, &value);

			/* Deal with special random effect */
			if (effect->index == EF_RANDOM)
				random_choices = roll + 1;

			/* Get the possible dice strings */
			if (value.dice && value.base)
				strnfmt(dice_string, sizeof(dice_string), "%d+%dd%d",
						value.base, value.dice, value.sides);
			else if (value.dice)
				strnfmt(dice_string, sizeof(dice_string), "%dd%d",
						value.dice, value.sides);
			else
				strnfmt(dice_string, sizeof(dice_string), "%d", value.base);

			/* Check all the possible types of description format */
			switch (base_descs[effect->index].efinfo_flag) {
				/* Healing sometimes has a minimum percentage */
			case EFINFO_HEAL: {
				char min_string[50];
				if (value.m_bonus)
					strnfmt(min_string, sizeof(min_string),
							" (or %d%%, whichever is greater)", value.m_bonus);
				else
					strnfmt(min_string, sizeof(min_string), "");
				strnfmt(desc, sizeof(desc), effect_desc(effect), dice_string,
						min_string);
				break;
			}

			/* Nourishment is just a flat amount */
			case EFINFO_CONST: {
				strnfmt(desc, sizeof(desc), effect_desc(effect), value.base/2);
				break;
			}
			case EFINFO_CURE: {
				strnfmt(desc, sizeof(desc), effect_desc(effect),
							timed_idx_to_desc(effect->params[0]));
				break;
			}
			case EFINFO_TIMED: {
				strnfmt(desc, sizeof(desc), effect_desc(effect),
							timed_idx_to_desc(effect->params[0]), dice_string);
				break;
			}
			case EFINFO_STAT: {
				strnfmt(desc, sizeof(desc), effect_desc(effect),
							mod_flags[effect->params[0]].name);
				break;
			}
			case EFINFO_SEEN: {
				strnfmt(desc, sizeof(desc), effect_desc(effect),
						gf_desc(effect->params[0]));
				break;
			}
			case EFINFO_SUMM: {
				strnfmt(desc, sizeof(desc), effect_desc(effect),
						summon_desc(effect->params[0]));
				break;
			}

			/* Only currently used for the player, but can handle monsters */
			case EFINFO_TELE: {
				if (effect->params[0])
					strnfmt(desc, sizeof(desc), effect_desc(effect),
							"a monster", value.base);
				else
					strnfmt(desc, sizeof(desc), effect_desc(effect), "you",
							value.base);
				break;
			}
			case EFINFO_QUAKE: {
				strnfmt(desc, sizeof(desc), effect_desc(effect),
						effect->params[1]);
				break;
			}
			case EFINFO_LIGHT: {
				strnfmt(desc, sizeof(desc), effect_desc(effect), dice_string,
						effect->params[1]);
				break;
			}

			/* Object generated balls are elemental */
			case EFINFO_BALL: {
				strnfmt(desc, sizeof(desc), effect_desc(effect),
						elements[effect->params[0]].name, effect->params[1],
						dice_string);
				if (boost)
					my_strcat(desc, format(", which your device skill increases by %d per cent", boost),
							  sizeof(desc));
				break;
			}

			/* Bolts that inflict status */
			case EFINFO_BOLT: {
				strnfmt(desc, sizeof(desc), effect_desc(effect),
						gf_desc(effect->params[0]));
				break;
			}
			/* Bolts and beams that damage */
			case EFINFO_BOLTD: {
				strnfmt(desc, sizeof(desc), effect_desc(effect),
						gf_desc(effect->params[0]), dice_string);
				if (boost)
					my_strcat(desc, format(", which your device skill increases by %d per cent", boost),
							  sizeof(desc));
				break;
			}
			case EFINFO_TOUCH: {
				strnfmt(desc, sizeof(desc), effect_desc(effect),
						gf_desc(effect->params[0]));
				break;
			}
			case EFINFO_NONE: {
				strnfmt(desc, sizeof(desc), effect_desc(effect));
				break;
			}
			default: {
				msg("Bad effect description passed to describe_effect(). Please report this bug.");
				return false;
			}
			}

			do {
				if (isdigit((unsigned char) *next_char))
					textblock_append_c(tb, COLOUR_L_GREEN, "%c", *next_char);
				else
					textblock_append(tb, "%c", *next_char);
			} while (*next_char++);

			/* Random choices need special treatment - note that this code
			 * assumes that RANDOM and the random choices will be the last
			 * effect in the object/activation description */
			if (random_choices >= 1) {
				if (effect->index == EF_RANDOM)
					;
				else if (random_choices > 2)
					textblock_append(tb, ", ");
				else if (random_choices == 2)
					textblock_append(tb, " or ");
				random_choices--;
			} else if (effect->next) {
				if (effect->next->next && (effect->next->index != EF_RANDOM))
					textblock_append(tb, ", ");
				else
					textblock_append(tb, " and ");
			}
			effect = effect->next;
		}
	}

	textblock_append(tb, ".\n");

	if (min_time || max_time) {
		/* Sometimes adjust for player speed */
		int multiplier = turn_energy(player->state.speed);
		if (!subjective) multiplier = 10;

		textblock_append(tb, "Takes ");

		/* Correct for player speed */
		min_time = (min_time * multiplier) / 10;
		max_time = (max_time * multiplier) / 10;

		textblock_append_c(tb, COLOUR_L_GREEN, "%d", min_time);

		if (min_time != max_time) {
			textblock_append(tb, " to ");
			textblock_append_c(tb, COLOUR_L_GREEN, "%d", max_time);
		}

		textblock_append(tb, " turns to recharge");
		if (subjective && player->state.speed != 110)
			textblock_append(tb, " at your current speed");

		textblock_append(tb, ".\n");
	}

	if (failure_chance > 0) {
		textblock_append(tb, "Your chance of success is %d.%d%%\n", 
			(1000 - failure_chance) / 10, (1000 - failure_chance) % 10);
	}

	return true;
}

/**
 * Describe an item's origin
 */
static bool describe_origin(textblock *tb, const struct object *obj, bool terse)
{
	char loot_spot[80];
	char name[80];
	int origin;
	const char *droppee;
	const char *article;

	/* Only give this info in chardumps if wieldable */
	if (terse && !obj_can_wear(obj))
		return false;

	/* Set the origin - care needed for mimics */
	if ((obj->origin == ORIGIN_DROP_MIMIC) && (obj->mimicking_m_idx != 0))
		origin = ORIGIN_FLOOR;
	else
		origin = obj->origin;

	/* Name the place of origin */
	if (obj->origin_depth)
		strnfmt(loot_spot, sizeof(loot_spot), "at %d feet (level %d)",
		        obj->origin_depth * 50, obj->origin_depth);
	else
		my_strcpy(loot_spot, "in town", sizeof(loot_spot));

	/* Name the monster of origin */
	if (r_info[obj->origin_xtra].ridx)
		droppee = r_info[obj->origin_xtra].name;
	else
		droppee = "monster lost to history";
	article = is_a_vowel(droppee[0]) ? "an " : "a ";
	if (rf_has(r_info[obj->origin_xtra].flags, RF_UNIQUE))
		my_strcpy(name, droppee, sizeof(name));
	else {
		my_strcpy(name, article, sizeof(name));
		my_strcat(name, droppee, sizeof(name));
	}

	/* Print an appropriate description */
	switch (origins[origin].args)
	{
		case -1: return false;
		case 0: textblock_append(tb, origins[origin].desc); break;
		case 1: textblock_append(tb, origins[origin].desc, loot_spot);
				break;
		case 2:
			textblock_append(tb, origins[origin].desc, name, loot_spot);
			break;
	}

	textblock_append(tb, "\n\n");

	return true;
}

/**
 * Print an item's flavour text.
 *
 * \param tb is the textblock to which we are adding.
 * \param obj is the object we are describing.
 * \param ego is whether we're describing an ego template (as opposed to a
 * real object)
 */
static void describe_flavor_text(textblock *tb, const struct object *obj,
	bool ego)
{
	/* Display the known artifact or object description */
	if (!OPT(birth_randarts) && obj->artifact &&
		object_is_known(obj) && obj->artifact->text) {
		textblock_append(tb, "%s\n\n", obj->artifact->text);

<<<<<<< HEAD
	/* Display the known object description */
	else if (object_flavor_is_aware(obj) || object_is_known(obj) || ego)
	{
		bool did_desc = false;
=======
	} else if (object_flavor_is_aware(obj) || object_is_known(obj) || ego) {
		bool did_desc = FALSE;
>>>>>>> 993b33a6

		if (!ego && obj->kind->text) {
			textblock_append(tb, "%s", obj->kind->text);
			did_desc = true;
		}

		/* Display an additional ego-item description */
		if ((ego || object_ego_is_visible(obj)) && obj->ego->text) {
			if (did_desc) textblock_append(tb, "  ");
			textblock_append(tb, "%s\n\n", obj->ego->text);
		} else if (did_desc) {
			textblock_append(tb, "\n\n");
		}
	}
}

/**
 * Describe random properties that an ego item may have
 */
static bool describe_ego(textblock *tb, const struct ego_item *ego)
{
	int i, num = 3;

	/* Hackish */
	for (i = 0; i < 3; i++) {
		if (kf_has(ego->kind_flags, KF_RAND_HI_RES + i))
			num = i;
	}

	if (num < 3) {
		const char *xtra[] = { "sustain", "higher resistance", "ability" };
		textblock_append(tb, "It provides one random %s.  ", xtra[num]);

		return true;
	}

	return false;
}


/**
 * Output object information
 */
static textblock *object_info_out(const struct object *obj, int mode)
{
	bitflag flags[OF_SIZE];
	struct element_info el_info[N_ELEMENTS(elements)];
	bool something = false;
	bool known = object_all_but_flavor_is_known(obj);

	bool terse = mode & OINFO_TERSE ? true : false;
	bool subjective = mode & OINFO_SUBJ ? true : false;
	bool ego = mode & OINFO_EGO ? true : false;
	textblock *tb = textblock_new();
	const struct object *known_obj = obj->known ? obj->known : obj;

	/* Unaware objects get simple descriptions */
	if (obj->kind != known_obj->kind) {
		textblock_append(tb, "\n\nYou do not know what this is.\n");
		return tb;
	}

	/* Grab the object flags */
	get_known_flags(obj, mode, flags);

	/* Grab the element info */
	get_known_elements(obj, mode, el_info);

	if (subjective) describe_origin(tb, obj, terse);
	if (!terse) describe_flavor_text(tb, obj, ego);

	if (!known)	{
		textblock_append(tb, "You do not know the full extent of this item's powers.\n");
		something = true;
	}

	if (describe_curses(tb, obj, flags)) something = true;
	if (describe_stats(tb, obj, mode)) something = true;
	if (describe_slays(tb, obj)) something = true;
	if (describe_brands(tb, obj)) something = true;
	if (describe_elements(tb, el_info)) something = true;
	if (describe_protects(tb, flags)) something = true;
	if (describe_ignores(tb, el_info)) something = true;
	if (describe_hates(tb, el_info)) something = true;
	if (describe_sustains(tb, flags)) something = true;
	if (describe_misc_magic(tb, flags)) something = true;
	if (describe_light(tb, obj, mode)) something = true;
	if (ego && describe_ego(tb, obj->ego)) something = true;
	if (something) textblock_append(tb, "\n");

	/* Skip all the very specific information where we are giving general
	   ego knowledge rather than for a single item - abilities can vary */
	if (!ego) {
		if (describe_effect(tb, obj, terse, subjective)) {
			something = true;
			textblock_append(tb, "\n");
		}
		
		if (subjective && describe_combat(tb, obj)) {
			something = true;
			textblock_append(tb, "\n");
		}
		
		if (!terse && subjective && describe_digger(tb, obj)) something = true;
	}

	/* Don't append anything in terse (for chararacter dump) */
	if (!something && !terse)
		textblock_append(tb, "\n\nThis item does not seem to possess any special abilities.");

	return tb;
}


/**
 * Provide information on an item, including how it would affect the current
 * player's state.
 *
 * returns true if anything is printed.
 */
textblock *object_info(const struct object *obj, oinfo_detail_t mode)
{
	mode |= OINFO_SUBJ;
	return object_info_out(obj, mode);
}

/**
 * Provide information on an ego-item type
 */
textblock *object_info_ego(struct ego_item *ego)
{
	struct object_kind *kind = NULL;
	struct object obj = { 0 };
	size_t i;

	for (i = 0; i < z_info->k_max; i++) {
		kind = &k_info[i];
		if (!kind->name)
			continue;
		if (i == ego->poss_items->kidx)
			break;
	}

	obj.kind = kind;
	obj.tval = kind->tval;
	obj.sval = kind->sval;
	obj.ego = ego;
	ego_apply_magic(&obj, 0);

	object_know_all_but_flavor(&obj);

	return object_info_out(&obj, OINFO_NONE | OINFO_EGO);
}



/**
 * Provide information on an item suitable for writing to the character dump
 * - keep it brief.
 */
void object_info_chardump(ang_file *f, const struct object *obj, int indent, int wrap)
{
	textblock *tb = object_info_out(obj, OINFO_TERSE | OINFO_SUBJ);
	textblock_to_file(tb, f, indent, wrap);
	textblock_free(tb);
}


/**
 * Provide spoiler information on an item.
 *
 * Practically, this means that we should not print anything which relies upon
 * the player's current state, since that is not suitable for spoiler material.
 */
void object_info_spoil(ang_file *f, const struct object *obj, int wrap)
{
	textblock *tb = object_info_out(obj, OINFO_NONE);
	textblock_to_file(tb, f, 0, wrap);
	textblock_free(tb);
}<|MERGE_RESOLUTION|>--- conflicted
+++ resolved
@@ -238,13 +238,8 @@
 		}
 
 	if (!count)
-<<<<<<< HEAD
-		return false;
-	
-=======
 		return FALSE;
 
->>>>>>> 993b33a6
 	for (i = 0; i < N_ELEMENTS(mod_flags); i++) {
 		const char *desc = mod_flags[i].name;
 		int val = obj->modifiers[mod_flags[i].flag];
@@ -422,16 +417,9 @@
  */
 static bool describe_slays(textblock *tb, const struct object *obj)
 {
-<<<<<<< HEAD
-	struct slay *known_slays = slay_collect(obj->slays, NULL, true);
-	struct slay *s;
-
-	if (!known_slays) return false;
-=======
 	struct slay *s = obj->known->slays;
 
 	if (!s) return FALSE;
->>>>>>> 993b33a6
 
 	if (tval_is_weapon(obj) || tval_is_fuel(obj))
 		textblock_append(tb, "Slays ");
@@ -449,12 +437,7 @@
 		s = s->next;
 	}
 
-<<<<<<< HEAD
-	free_slay(known_slays);
-	return true;
-=======
 	return TRUE;
->>>>>>> 993b33a6
 }
 
 /**
@@ -462,16 +445,9 @@
  */
 static bool describe_brands(textblock *tb, const struct object *obj)
 {
-<<<<<<< HEAD
-	struct brand *known_brands = brand_collect(obj->brands, NULL, true);
-	struct brand *b;
-
-	if (!known_brands) return false;
-=======
 	struct brand *b = obj->known->brands;
 
 	if (!b) return FALSE;
->>>>>>> 993b33a6
 
 	if (tval_is_weapon(obj) || tval_is_fuel(obj))
 		textblock_append(tb, "Branded with ");
@@ -489,12 +465,7 @@
 		b = b->next;
 	}
 
-<<<<<<< HEAD
-	free_brand(known_brands);
-	return true;
-=======
 	return TRUE;
->>>>>>> 993b33a6
 }
 
 /**
@@ -863,17 +834,10 @@
 	if (ammo) multiplier = player->state.ammo_mult;
 
 	/* Get the brands */
-<<<<<<< HEAD
-	*brand_list = brand_collect(obj->brands, ammo ? bow : NULL, true);
-
-	/* Get the slays */
-	*slay_list = slay_collect(obj->slays, ammo ? bow : NULL, true);
-=======
 	*brand_list = brand_collect(obj->known->brands, ammo ? bow->known : NULL);
 
 	/* Get the slays */
 	*slay_list = slay_collect(obj->known->slays, ammo ? bow->known : NULL);
->>>>>>> 993b33a6
 
 	/* Melee weapons may get slays and brands from other items */
 	*nonweap_slay = false;
@@ -885,25 +849,6 @@
 			if (!slot_obj)
 				continue;
 
-<<<<<<< HEAD
-			for (s = slot_obj->slays; s; s = s->next) {
-				if (s->known) {
-					*nonweap_slay = true;
-					break;
-				}
-			}
-			for (b = slot_obj->brands; b; b = b->next) {
-				if (b->known) {
-					*nonweap_slay = true;
-					break;
-				}
-			}
-			if (!(*nonweap_slay)) continue;
-
-			/* Replace the old lists with new ones */
-			new_brand = brand_collect(*brand_list, slot_obj, true);
-			new_slay = slay_collect(*slay_list, slot_obj, true);
-=======
 			if (slot_obj->known->brands || slot_obj->known->slays)
 				*nonweap_slay = TRUE;
 			else
@@ -912,7 +857,6 @@
 			/* Replace the old lists with new ones */
 			new_brand = brand_collect(*brand_list, slot_obj->known);
 			new_slay = slay_collect(*slay_list, slot_obj->known);
->>>>>>> 993b33a6
 			free_brand(*brand_list);
 			free_slay(*slay_list);
 			*brand_list = new_brand;
@@ -1173,16 +1117,9 @@
 	struct object *current = slot_object(player, slot);
 
 	/* Doesn't remotely resemble a digger */
-<<<<<<< HEAD
-	if (!tval_is_wearable(obj) || 
-		(!tval_is_melee_weapon(obj) && 
-		 (obj->modifiers[OBJ_MOD_TUNNEL] <= 0)))
-		return false;
-=======
 	if (!tval_is_wearable(obj) ||
 		(!tval_is_melee_weapon(obj) && (obj->modifiers[OBJ_MOD_TUNNEL] <= 0)))
 		return FALSE;
->>>>>>> 993b33a6
 
 	/* Player has no digging info */
 	if (!object_this_mod_is_visible(obj, OBJ_MOD_TUNNEL))
@@ -1731,15 +1668,8 @@
 		object_is_known(obj) && obj->artifact->text) {
 		textblock_append(tb, "%s\n\n", obj->artifact->text);
 
-<<<<<<< HEAD
-	/* Display the known object description */
-	else if (object_flavor_is_aware(obj) || object_is_known(obj) || ego)
-	{
-		bool did_desc = false;
-=======
 	} else if (object_flavor_is_aware(obj) || object_is_known(obj) || ego) {
 		bool did_desc = FALSE;
->>>>>>> 993b33a6
 
 		if (!ego && obj->kind->text) {
 			textblock_append(tb, "%s", obj->kind->text);
