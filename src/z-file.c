--- conflicted
+++ resolved
@@ -237,8 +237,6 @@
 # define HAVE_READ
 #endif
 
-<<<<<<< HEAD
-=======
 /* Some defines for compatibility between various build platforms */
 #ifndef S_IRSUR
 #define S_IRSUR S_IREAD
@@ -248,7 +246,6 @@
 #define S_IWSUR S_IWRITE
 #endif
 
->>>>>>> 4c82cba9
 /* if the flag O_BINARY is not defined, it is not needed , but we still
  * need it defined so it will compile */
 #ifndef O_BINARY
