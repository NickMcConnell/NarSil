--- conflicted
+++ resolved
@@ -183,14 +183,13 @@
 	{ SQUELCH_ALL,		"everything except artifacts" },
 };
 
-<<<<<<< HEAD
-=======
 /*
  * menu struct for differentiating aware from unaware squelch
  */
 typedef struct
 {
-	s16b idx;
+	object_kind *kind;
+	s16b k_idx;
 	bool aware;
 } squelch_choice;
 
@@ -210,14 +209,13 @@
 	if (!x->aware && y->aware)
 		return FALSE;
 
-	object_kind_name(bufa, sizeof(bufa), x->idx, x->aware);
-	object_kind_name(bufb, sizeof(bufb), y->idx, y->aware);
+	object_kind_name(bufa, sizeof(bufa), x->k_idx, x->aware);
+	object_kind_name(bufb, sizeof(bufb), y->k_idx, y->aware);
 
 	/* the = is crucial, inf loop in sort if use < rather than <= */
 	return strcmp(bufa, bufb) <= 0;
 }
 
->>>>>>> 8a8df6eb
 
 /*
  * Initialise the squelch package (currently just asserts).
@@ -864,57 +862,6 @@
 
 /*** Sval-dependent menu ***/
 
-/*
- * menu struct for differentiating aware from unaware squelch
- */
-typedef struct
-{
-	int k_idx;
-	object_kind *kind;
-	bool aware;
-} squelch_choice;
-
-
-/*
- * Sort by name in squelch menus.
- */
-static void ang_sort_swap_hook_squelch_choices(void *u, void *v, int a, int b)
-{
-	squelch_choice temp;
-	squelch_choice *x = (squelch_choice *) u;
-
-	(void)v; /* unused */
-
-	temp = x[a];
-	x[a] = x[b];
-	x[b] = temp;
-}
-
-
-/*
- * Ordering function for squelch choices.
- * Aware comes before unaware, and then sort alphabetically.
- */
-static bool ang_sort_comp_hook_squelch_choices(const void *u, const void *v,
-		int a, int b)
-{
-	char bufa[80];
-	char bufb[80];
-	squelch_choice *x = (squelch_choice *) u;
-	(void)v; /* unused */
-
-	if (x[a].aware && !x[b].aware)
-		return TRUE;
-	if (!x[a].aware && x[b].aware)
-		return FALSE;
-
-	object_kind_name(bufa, sizeof(bufa), x[a].k_idx, x[a].aware);
-	object_kind_name(bufb, sizeof(bufb), x[b].k_idx, x[b].aware);
-
-	/* the = is crucial, inf loop in sort if use < rather than <= */
-	return strcmp(bufa, bufb) <= 0;
-}
-
 
 /*
  * Display an entry on the sval menu
@@ -1050,13 +997,7 @@
 
 		default:
 			/* sort by name */
-<<<<<<< HEAD
-			ang_sort_comp = ang_sort_comp_hook_squelch_choices;
-			ang_sort_swap = ang_sort_swap_hook_squelch_choices;
-			ang_sort(choices, NULL, n_choices);
-=======
-			sort(choice, num, sizeof(*choice), cmp_squelch);
->>>>>>> 8a8df6eb
+			sort(choices, n_choices, sizeof(*choices), cmp_squelch);
 	}
 
 
