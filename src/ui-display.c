--- conflicted
+++ resolved
@@ -2266,14 +2266,9 @@
 	bool can_pickup = false;
 	int i;
 
-<<<<<<< HEAD
-	/* Scan all marked objects in the grid */
-	floor_num = scan_floor(floor_list, floor_max, py, px, 0x09, false);
-=======
 	/* Scan all visible, sensed objects in the grid */
 	floor_num = scan_floor(floor_list, floor_max,
 						   OFLOOR_SENSE | OFLOOR_VISIBLE, NULL);
->>>>>>> 993b33a6
 	if (floor_num == 0) {
 		mem_free(floor_list);
 		return;
